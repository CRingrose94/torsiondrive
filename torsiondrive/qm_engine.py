--- conflicted
+++ resolved
@@ -149,34 +149,6 @@
     def load_native_output(self):
         return Molecule()
 
-<<<<<<< HEAD
-class EngineGaussian09(QMEngine):
-    def load_input(self, input_file):
-        """Load a Gaussian09 input file a
-        Exmaple input file:
-
-        memory 12 gb
-        molecule {
-        0 1
-        H  -0.90095  -0.50851  -0.76734
-        O  -0.72805   0.02496   0.02398
-        O   0.72762   0.03316  -0.02696
-        H   0.90782  -0.41394   0.81465
-        units angstrom
-        no_reorient
-        symmetry c1
-        }
-        set globals {
-            basis         6-31+g*
-            freeze_core   True
-            guess         sad
-            scf_type      df
-            print         1
-        }
-        set_num_threads(1)
-        gradient('mp2')"""
-=======
->>>>>>> 757203ec
 
 class EngineOpenMM(QMEngine):
     def load_input(self, input_file):
@@ -334,6 +306,7 @@
         # step 3
         cmd = 'geometric-optimize --prefix tdrive --qccnv --reset --epsilon 0.0 --enforce 0.1 --qdata --psi4 input.dat constraints.txt'
         self.run(cmd, input_files=['input.dat', 'constraints.txt'],
+
                  output_files=['tdrive.log', 'tdrive.xyz', 'qdata.txt'])
 
     def load_native_output(self, filename='output.dat'):
@@ -363,7 +336,6 @@
         m.build_topology()
         return m
 
-
 class EngineGaussian(QMEngine):
     def load_input(self, input_file):
         """
@@ -412,6 +384,7 @@
 
                 if 'opt' in line_sl:
                     self.temp_type = 'optimize'
+        assert found_geo, "XYZ geometry not found in molecule block of %s" % input_file
         if self.native_opt:
             assert self.temp_type == 'optimize', "input_file should be a opt job to use native opt"
         # else:
@@ -443,9 +416,6 @@
                     outfile.write(line)
 
     def optimize_native(self):
-        raise NotImplementedError
-
-    def optimize_native(self):
         """
         Run the constrained optimization, following Gaussian09 manual.
         1. write a optimization job input file.
@@ -456,16 +426,7 @@
         #    raise RuntimeError('Need extra constraints to run Gaussian constrained optimizations')
         self.optblockStr =''
         for d1, d2, d3, d4, v in self.dihedral_idx_values:
-            # self.optblockStr+='{} {} {} {} ={:.4f} B\n'.format(d1,d2,d3,d4,v)
-            self.optblockStr += '{} {} {} {} F\n'.format(d1, d2, d3, d4)
-        '''
-        # add the $opt block
-        self.optblockStr = '\n$opt\nCONSTRAINT\n'
-        for d1, d2, d3, d4, v in self.dihedral_idx_values:
-            # Optking use atom index starting from 1
-            self.optblockStr += 'tors  %d  %d  %d  %d  %f\n' % (d1 + 1, d2 + 1, d3 + 1, d4 + 1, v)
-        self.optblockStr += 'ENDCONSTRAINT\n$end\n'
-        '''
+            self.optblockStr += '{} {} {} {} F\n'.format(d1 + 1, d2 + 1, d3 + 1, d4 + 1)
         # write input file
         self.write_input('g09.com')
         # run the job
