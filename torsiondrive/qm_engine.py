--- conflicted
+++ resolved
@@ -162,16 +162,9 @@
         """Write a pdb file with the latest geometry and the input xml file"""
 
         self.m_pdb.xyzs[0] = self.M.xyzs[0]
-<<<<<<< HEAD
-        self.m_pdb.write('tdrive.pdb')
-        with open('tdrive.xml', 'w') as out:
-                out.write(self.xml_content)
-=======
         self.m_pdb.write('input.pdb')
         with open('input.xml', 'w') as out:
-            for line in self.xml:
-                out.write(line)
->>>>>>> 5fc8ea9d
+                out.write(self.xml_content)
 
     def optimize_geomeTRIC(self):
         """ run the constrained optimization using geomeTRIC package, in 3 steps:
